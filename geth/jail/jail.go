package jail

import (
	"encoding/json"
	"errors"
	"fmt"
	"sync"

	"github.com/robertkrimen/otto"
	"github.com/status-im/status-go/geth/common"
	"github.com/status-im/status-go/geth/log"
	"github.com/status-im/status-go/static"
)

// FIXME(tiabc): Get rid of this global variable. Move it to a constructor or initialization.
var web3JSCode = static.MustAsset("scripts/web3.js")

// errors
var (
	ErrInvalidJail = errors.New("jail environment is not properly initialized")
)

// Jail represents jailed environment inside of which we hold multiple cells.
// Each cell is a separate JavaScript VM.
type Jail struct {
	// FIXME(tiabc): This mutex handles cells field access and must be renamed appropriately: cellsMutex
	sync.RWMutex
	nodeManager    common.NodeManager
	accountManager common.AccountManager
	txQueueManager common.TxQueueManager
	policy         *ExecutionPolicy
	cells          map[string]*Cell // jail supports running many isolated instances of jailed runtime
	baseJSCode     string           // JavaScript used to initialize all new cells with
}

// New returns new Jail environment with the associated NodeManager and
// AccountManager.
func New(
	nodeManager common.NodeManager, accountManager common.AccountManager, txQueueManager common.TxQueueManager,
) *Jail {
	return &Jail{
		nodeManager:    nodeManager,
		accountManager: accountManager,
		txQueueManager: txQueueManager,
		cells:          make(map[string]*Cell),
		policy:         NewExecutionPolicy(nodeManager, accountManager, txQueueManager),
	}
}

// BaseJS allows to setup initial JavaScript to be loaded on each jail.Parse().
func (jail *Jail) BaseJS(js string) {
	jail.baseJSCode = js
}

// NewCell initializes and returns a new jail cell.
func (jail *Jail) NewCell(chatID string) (common.JailCell, error) {
	if jail == nil {
		return nil, ErrInvalidJail
	}

	vm := otto.New()

	cell, err := newCell(chatID, vm)
	if err != nil {
		return nil, err
	}

	jail.Lock()
	jail.cells[chatID] = cell
	jail.Unlock()

	return cell, nil
}

// Cell returns the existing instance of Cell.
func (jail *Jail) Cell(chatID string) (common.JailCell, error) {
	jail.RLock()
	defer jail.RUnlock()

	cell, ok := jail.cells[chatID]
	if !ok {
		return nil, fmt.Errorf("cell[%s] doesn't exist", chatID)
	}

	return cell, nil
}

// Parse creates a new jail cell context, with the given chatID as identifier.
// New context executes provided JavaScript code, right after the initialization.
func (jail *Jail) Parse(chatID, js string) string {
	if jail == nil {
		return makeError(ErrInvalidJail.Error())
	}

	cell, err := jail.Cell(chatID)
	if err != nil {
		if _, mkerr := jail.NewCell(chatID); mkerr != nil {
			return makeError(mkerr.Error())
		}

		cell, _ = jail.Cell(chatID)
	}

	// init jeth and its handlers
	if err = cell.Set("jeth", struct{}{}); err != nil {
		return makeError(err.Error())
	}

	if err = registerHandlers(jail, cell, chatID); err != nil {
		return makeError(err.Error())
	}

	initJs := jail.baseJSCode + ";"
	if _, err = cell.Run(initJs); err != nil {
		return makeError(err.Error())
	}

	jjs := string(web3JSCode) + `
	var Web3 = require('web3');
	var web3 = new Web3(jeth);
	var Bignumber = require("bignumber.js");
        function bn(val){
            return new Bignumber(val);
        }
	` + js + "; var catalog = JSON.stringify(_status_catalog);"
	if _, err = cell.Run(jjs); err != nil {
		return makeError(err.Error())
	}

	res, err := cell.Get("catalog")
	if err != nil {
		return makeError(err.Error())
	}

	return makeResult(res.String(), err)
}

// Call executes the `call` function w/i a jail cell context identified by the chatID.
func (jail *Jail) Call(chatID, this, args string) string {
	cell, err := jail.Cell(chatID)
	if err != nil {
		return makeError(err.Error())
	}

	res, err := cell.Call("call", nil, this, args)

	return makeResult(res.String(), err)
}

// Send will serialize the first argument, send it to the node and returns the response.
// nolint: errcheck, unparam
func (jail *Jail) Send(call otto.FunctionCall) (response otto.Value) {
	// Remarshal the request into a Go value.
	JSON, _ := call.Otto.Object("JSON")
	reqVal, err := JSON.Call("stringify", call.Argument(0))
	if err != nil {
		throwJSException(err.Error())
	}

	var (
		rawReq = []byte(reqVal.String())
		reqs   []common.RPCCall
		batch  bool
	)

	if rawReq[0] == '[' {
		batch = true
		json.Unmarshal(rawReq, &reqs)
	} else {
		batch = false
		reqs = make([]common.RPCCall, 1)
		json.Unmarshal(rawReq, &reqs[0])
	}

	resps, _ := call.Otto.Object("new Array()")

	// Execute the requests.
	for _, req := range reqs {
<<<<<<< HEAD

		res, resErr := jail.policy.Execute(req, call)
		if resErr != nil {
			switch resErr.(type) {
=======
		log.Info("executing a request via jail.policy", "method", req.Method, "params", req.Params)
		res, err := jail.policy.Execute(req, call)
		log.Info("response from the request", "err", err)

		if err != nil {
			switch err.(type) {
>>>>>>> 8fb2424e
			case common.StopRPCCallError:
				return newErrorResponse(call.Otto, -32603, err.Error(), nil)
			default:
				res = newErrorResponse(call.Otto, -32603, err.Error(), &req.ID).Object()
			}
		}

		resps.Call("push", res)
	}

	// Return the responses either to the callback (if supplied)
	// or directly as the return value.
	if batch {
		response = resps.Value()
	} else {
		response, _ = resps.Get("0")
	}

	if fn := call.Argument(1); fn.Class() == "Function" {
		fn.Call(otto.NullValue(), otto.NullValue(), response)
		return otto.UndefinedValue()
	}

	return response
}

//==========================================================================================================

func newErrorResponse(vm *otto.Otto, code int, msg string, id interface{}) otto.Value {
	// Bundle the error into a JSON RPC call response
	m := map[string]interface{}{"jsonrpc": "2.0", "id": id, "error": map[string]interface{}{"code": code, msg: msg}}
	res, _ := json.Marshal(m)
	val, _ := vm.Run("(" + string(res) + ")")
	return val
}

func newResultResponse(vm *otto.Otto, result interface{}) otto.Value {
	resp, _ := vm.Object(`({"jsonrpc":"2.0"})`)
	resp.Set("result", result) // nolint: errcheck

	return resp.Value()
}

// throwJSException panics on an otto.Value. The Otto VM will recover from the
// Go panic and throw msg as a JavaScript error.
func throwJSException(msg interface{}) otto.Value {
	val, err := otto.ToValue(msg)
	if err != nil {
		log.Error(fmt.Sprintf("Failed to serialize JavaScript exception %v: %v", msg, err))
	}
	panic(val)
}

// JSONError is wrapper around errors, that are sent upwards
type JSONError struct {
	Error string `json:"error"`
}

func makeError(error string) string {
	str := JSONError{
		Error: error,
	}
	outBytes, _ := json.Marshal(&str)
	return string(outBytes)
}

func makeResult(res string, err error) string {
	var out string
	if err != nil {
		out = makeError(err.Error())
	} else {
		if "undefined" == res {
			res = "null"
		}
		out = fmt.Sprintf(`{"result": %s}`, res)
	}

	return out
}<|MERGE_RESOLUTION|>--- conflicted
+++ resolved
@@ -176,19 +176,12 @@
 
 	// Execute the requests.
 	for _, req := range reqs {
-<<<<<<< HEAD
-
-		res, resErr := jail.policy.Execute(req, call)
-		if resErr != nil {
-			switch resErr.(type) {
-=======
 		log.Info("executing a request via jail.policy", "method", req.Method, "params", req.Params)
 		res, err := jail.policy.Execute(req, call)
 		log.Info("response from the request", "err", err)
 
 		if err != nil {
 			switch err.(type) {
->>>>>>> 8fb2424e
 			case common.StopRPCCallError:
 				return newErrorResponse(call.Otto, -32603, err.Error(), nil)
 			default:
